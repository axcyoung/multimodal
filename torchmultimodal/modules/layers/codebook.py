--- conflicted
+++ resolved
@@ -72,22 +72,11 @@
         # Flag to track if we need to initialize embedding with encoder output
         self._is_embedding_init = False
 
-<<<<<<< HEAD
-    def _tile(self, x) -> Tensor:
-        # Repeat encoder vectors in cases where the encoder output does not have enough vectors
-        # to initialize the codebook on first forward pass
-        num_encoder_vectors, num_channels = x.shape
-        if num_encoder_vectors < self.embedding_dim:
-            num_repeats = (
-                self.num_embeddings + num_encoder_vectors - 1
-            ) // num_encoder_vectors
-=======
     def _tile(self, x: Tensor, n: int) -> Tensor:
         # Repeat vectors in x if x has less than n vectors
         num_vectors, num_channels = x.shape
         if num_vectors < n:
             num_repeats = (n + num_vectors - 1) // num_vectors
->>>>>>> 4981c093
             # Add a small amount of noise to repeated vectors
             std = 0.01 / torch.sqrt(torch.tensor(num_channels))
             x = x.repeat(num_repeats, 1)
